[![hacs_badge](https://img.shields.io/badge/HACS-Custom-orange.svg)](https://github.com/custom-components/hacs)
[![GitHub release](https://img.shields.io/github/release/c2gl/tududi_HACS.svg)](https://github.com/c2gl/tududi_HACS/releases)
[![GitHub issues](https://img.shields.io/github/issues/c2gl/tududi_HACS.svg)](https://github.com/c2gl/tududi_HACS/issues)
[![GitHub pull requests](https://img.shields.io/github/issues-pr/c2gl/tududi_hacs.svg)](https://github.com/c2gl/tududi_hacs/pulls)
[![GitHub Downloads (all assets, all releases)](https://img.shields.io/github/downloads/C2gl/tududi_HACS/total)](https://github.com/c2gl/tududi_HACS/releases)

A HACS integration to add [Tududi](https://github.com/chrisvel/tududi) as a sidebar panel in Home Assistant. 
This integration embeds your Tududi server in a convenient sidebar panel with full configuration through the Home Assistant UI.

[![Open your Home Assistant instance and open a repository inside the Home Assistant Community Store.](https://my.home-assistant.io/badges/hacs_repository.svg)](https://my.home-assistant.io/redirect/hacs_repository/?owner=c2gl&repository=tududi_HACS&category=integration)

# Requirements

- **Home Assistant**: Version 2023.1.0 or newer
- **HACS**: Home Assistant Community Store installed
- **Tududi Server**: A running [Tududi](https://github.com/chrisvel/tududi) instance in an external docker. Please follow Tududi's repo linked above with instructions on how to get this running

# Installation 
## HACS Instructions
1. Install HACS in Home Assistant if not already done.
   To do so, please refer to [HACS install guide](https://www.hacs.xyz/docs/use/download/download/#to-download-hacs)
2. Copy the repo URL https://github.com/c2gl/tududi_HACS
3. Add the repo in HACS as a custom repository
4. Search for "Tududi HACS webpanel" in the HACS store
5. Install the integration
6. Restart Home Assistant

## Configuration
After installation and restart:

1. Go to **Settings** → **Devices & Services**
2. Click **"+ ADD INTEGRATION"**
3. Search for **"Tududi HACS"**
4. Enter your configuration:
   - **Tududi Server URL**: The full URL to your Tududi server (e.g., `http://192.168.1.100:3000`)
   - **Panel Title**: The title that will appear in the sidebar (default: "Tududi")
   - **Panel Icon**: Material Design Icon name (default: "mdi:clipboard-text")
   - **Username/Email**: Your Tududi username or email (optional, for todo sensors)
   - **Password**: Your Tududi password (optional, for todo sensors)
5. Click **Submit**

The Tududi panel will automatically appear in your Home Assistant sidebar!

### Sensor Features
If you provide authentication credentials (username/email and password), the integration will also create sensors that track your todos:

- **Next Todo**: Shows your next upcoming todo
- **Upcoming Todos Count**: Number of upcoming todos
- **Today Todos Count**: Number of today's todos

These sensors can be used in dashboards, automations, and notifications. For detailed examples and configuration, see the [Setup Guide](SETUP.md).

### Multiple Instances
You can add multiple Tududi instances by repeating the configuration process with different URLs.

## Manual Configuration (Legacy)
> **Note**: Manual configuration is no longer needed with the new config flow. The integration now handles everything automatically.

If you still prefer manual configuration, you can:
1. Edit the `panel.html` file in `/config/www/tududi_hacs/` to set your URL
2. Add the panel configuration to your `configuration.yaml`

## nginx configuration 
If your Tududi instance is behind NGINX, you might see an error saying that Home Assistant is not permitted to access your Tududi URL. This is because nginx blocks iframe embedding by default. You can work around this by adding these lines to your nginx configuration:

```nginx
add_header X-Frame-Options "ALLOW-FROM [your_home_assistant_url]";
add_header Content-Security-Policy "frame-ancestors 'self' [your_home_assistant_url]";
```

Replace `[your_home_assistant_url]` with your actual Home Assistant URL (e.g., `http://homeassistant.local:8123`).

## SSL/HTTPS Configuration

If you're using HTTPS with self-signed certificates, you may see SSL warnings in the logs. To resolve this:

1. **Recommended**: Use HTTP for local network access (e.g., `http://192.168.1.100:3000`)
2. **Alternative**: Configure your Tududi server with a proper SSL certificate
3. **For advanced users**: You can configure certificate verification in your setup

## Features
- ✅ **Easy Setup**: Configure through Home Assistant UI - no manual file editing needed
- ✅ **Multiple Instances**: Add multiple Tududi servers as separate panels
- ✅ **Customizable**: Set custom panel titles and icons
- ✅ **Todo Sensors**: Track your todos with smart sensors (optional with login)
- ✅ **Auto-Update**: Change settings anytime through the integration options
- ✅ **Clean Uninstall**: Automatically removes panels and files when uninstalled

## Quick Start

Want detailed setup examples and advanced configurations? Check out our [**Setup Guide**](SETUP.md) for:
- Sensor configuration examples
- Dashboard card templates
- Automation ideas
- Troubleshooting tips

## Troubleshooting

### Panel Not Appearing
1. Restart Home Assistant after installation
2. Check **Settings** → **Devices & Services** for proper configuration
3. Verify your Tududi server URL is accessible
4. Clear browser cache and refresh

### Common Issues
- **Integration Not Found**: Make sure HACS is installed and the custom repository is added
- **SSL/HTTPS Warnings**: Use HTTP for local access or ensure proper SSL certificates
- **Iframe Errors**: Check the nginx configuration section above
- **Sensors Not Working**: Provide valid credentials and wait a few minutes for first data fetch

For detailed troubleshooting and advanced configuration, see the [Setup Guide](SETUP.md).

## Updating Configuration
To change your Tududi URL, panel title, or icon:
1. Go to **Settings** → **Devices & Services**
2. Find "Tududi HACS" in your integrations
3. Click **Configure**
4. Update your settings and click **Submit**

The panel will update immediately without requiring a restart.

## Version History

### v0.1.5
<<<<<<< HEAD
- ✅ **Added**: the use of the tududi api to have custom Home Assistant sensors (see previous mention)
=======
- ✅ **Added**: the use of the tududi api to have custom Home Assistant sensors
>>>>>>> 18a57988
- ✅ **Improved**: more issue handeling 

### v0.1.0
- ✅ **Fixed**: Resolved "HomeAssistant object has no attribute 'components'" errors
- ✅ **Improved**: Better frontend component integration
- ✅ **Added**: Minimum Home Assistant version requirement (2023.1.0)
- ✅ **Added**: HA fronted components to have it automatically in sidetab
- ✅ **Enhanced**: More robust panel registration and cleanup

### v0.0.1
- ✅ **Added**: minnimal hand configured webwrap

---

## Contributing

Feel free to contribute by making pull requests! (Don't forget to make your own fork first!)

Sorry if my code is non-working or painful to read - I am not a developer and learning as I go. Any help is welcome and greatly appreciated.

If you have an issue with anything, feel free to let me know in a constructive and respectful way, but keep in mind I was left unsupervised! 😅

## Bug Reports

Please use the template provided when reporting a bug. If you can, try to provide as much info as possible - it would be great!

## Credits

- This entire project only exists as a bridge for the amazing [Tududi](https://github.com/chrisvel/tududi) project
- Thanks to [HACS.io](https://www.hacs.xyz/) that greatly simplifies distribution and eases the use
- Appreciation to the Home Assistant community for guidance and support
- claudeai to help troubleshoot and explain me how programming works

---

## Support

If you find this integration helpful, pkease consider:
- ⭐ Starring this repository
- 🐛 Reporting bugs and issues
- 💡 Suggesting new features
- 🤝 Contributing code improvements

**Try to enjoy when not too buggy!** 😅<|MERGE_RESOLUTION|>--- conflicted
+++ resolved
@@ -122,11 +122,7 @@
 ## Version History
 
 ### v0.1.5
-<<<<<<< HEAD
-- ✅ **Added**: the use of the tududi api to have custom Home Assistant sensors (see previous mention)
-=======
 - ✅ **Added**: the use of the tududi api to have custom Home Assistant sensors
->>>>>>> 18a57988
 - ✅ **Improved**: more issue handeling 
 
 ### v0.1.0
